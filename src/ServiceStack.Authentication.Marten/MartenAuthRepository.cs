﻿using System;
using System.Linq;
using System.Collections.Generic;
using ServiceStack.Auth;
using Marten;

namespace ServiceStack.Authentication.Marten
{
    public interface IMartenAuthRepository : IUserAuthRepository
    {
        IUserAuth CreateUserAuth(IUserAuth newUser, string passwordHash, string authDigest, string salt);
    }

    public class MartenAuthRepository : MartenAuthRepository<UserAuth, UserAuthDetails>
    {
        public MartenAuthRepository(IDocumentStore documentStore) : base(documentStore)
        {
        }
    }

    /// <summary>
    /// Auth repository to be used embedded in a custom projection. It doesn't manage own DocumentSession,
    /// only relies on DocumentOperations passed from outside - i.e. from projection
    /// </summary>
    /// <typeparam name="TUserAuth"></typeparam>
    /// <typeparam name="TUserAuthDetails"></typeparam>
    public class
        MartenEmbeddedAuthRepository<TUserAuth, TUserAuthDetails> : MartenAuthRepositoryBase<TUserAuth,
            TUserAuthDetails>
        where TUserAuth : class, IUserAuth
        where TUserAuthDetails : class, IUserAuthDetails
    {
        private readonly IDocumentOperations _documentOperations;

        public MartenEmbeddedAuthRepository(IDocumentOperations documentOperations)
        {
            _documentOperations = documentOperations;
        }

        internal override void Execute(Action<IDocumentOperations> fn) => fn(_documentOperations);

        internal override T Execute<T>(Func<IDocumentOperations, T> fn) => fn(_documentOperations);
    }

    /// <summary>
    /// Regular, stand-alone Marten auth repository
    /// </summary>
    /// <typeparam name="TUserAuth"></typeparam>
    /// <typeparam name="TUserAuthDetails"></typeparam>
    public class
        MartenAuthRepository<TUserAuth, TUserAuthDetails> : MartenAuthRepositoryBase<TUserAuth, TUserAuthDetails>
        where TUserAuth : class, IUserAuth
        where TUserAuthDetails : class, IUserAuthDetails 
    {
        private readonly IDocumentStore _documentStore;

        public MartenAuthRepository(IDocumentStore documentStore)
        {
            _documentStore = documentStore;
        }

        internal override void Execute(Action<IDocumentOperations> fn)
        {
            using var session = GetDocumentSession();
            fn(session);
            session.SaveChanges();
        }

        internal override T Execute<T>(Func<IDocumentOperations, T> fn)
        {
            using var session = GetDocumentSession();
            var result = fn(session);
            session.SaveChanges();
            return result;
        }

        private IDocumentSession GetDocumentSession() => _documentStore.IdentitySession();
    }

    public abstract class MartenAuthRepositoryBase<TUserAuth, TUserAuthDetails> : IMartenAuthRepository,  IUserAuthRepository, IManageRoles, IManageApiKeys
        where TUserAuth : class, IUserAuth
        where TUserAuthDetails : class, IUserAuthDetails
    {

        internal abstract void Execute(Action<IDocumentOperations> fn);

        internal abstract T Execute<T>(Func<IDocumentOperations, T> fn);
        public void LoadUserAuth(IAuthSession session, IAuthTokens tokens)
        {
            if (session == null)
                throw new ArgumentNullException(nameof(session));

            var userAuth = GetUserAuth(session, tokens);
            LoadUserAuth(session, (TUserAuth)userAuth);
        }

        private void LoadUserAuth(IAuthSession session, IUserAuth userAuth)
        {
            session.PopulateSession(userAuth, this);
        }

        public virtual IUserAuth GetUserAuth(string userAuthId)
        {
            return Execute(session => session.Load<TUserAuth>(int.Parse(userAuthId)));
        }

        public void SaveUserAuth(IAuthSession authSession)
        {
            if (authSession == null)
                throw new ArgumentNullException(nameof(authSession));

            Execute(session =>
            {
                var userAuth = !authSession.UserAuthId.IsNullOrEmpty()
                    ? session.Load<TUserAuth>(int.Parse(authSession.UserAuthId))
                    : authSession.ConvertTo<TUserAuth>();

                if (userAuth.Id == default(int) && !authSession.UserAuthId.IsNullOrEmpty())
                    userAuth.Id = int.Parse(authSession.UserAuthId);

                userAuth.ModifiedDate = DateTime.UtcNow;
                if (userAuth.CreatedDate == default(DateTime))
                    userAuth.CreatedDate = userAuth.ModifiedDate;

                session.Store(userAuth);
            });
        }

        public List<IUserAuthDetails> GetUserAuthDetails(string userAuthId)
        {
            var id = int.Parse(userAuthId);
            return Execute(session =>
            {
                return session.Query<TUserAuthDetails>()
                    .Where(q => q.UserAuthId == id)
                    .OrderBy(x => x.ModifiedDate)
                    .ToList()
                    .Cast<IUserAuthDetails>()
                    .ToList();
            });
        }

        public IUserAuthDetails CreateOrMergeAuthSession(IAuthSession authSession, IAuthTokens tokens)
        {
            TUserAuth userAuth = (TUserAuth) GetUserAuth(authSession, tokens)
                                 ?? typeof (TUserAuth).CreateInstance<TUserAuth>();

            return Execute(session =>
            {
                var authDetails =
                    session.Query<TUserAuthDetails>()
                        .FirstOrDefault(q => q.Provider == tokens.Provider && q.UserId == tokens.UserId);

                if (authDetails == null)
                {
                    authDetails = typeof (TUserAuthDetails).CreateInstance<TUserAuthDetails>();
                    authDetails.Provider = tokens.Provider;
                    authDetails.UserId = tokens.UserId;
                }

                authDetails.PopulateMissing(tokens, overwriteReserved: true);
                userAuth.PopulateMissingExtended(authDetails);

                userAuth.ModifiedDate = DateTime.UtcNow;
                if (userAuth.CreatedDate == default(DateTime))
                    userAuth.CreatedDate = userAuth.ModifiedDate;

                session.Store(userAuth);

                authDetails.UserAuthId = userAuth.Id;

                authDetails.ModifiedDate = userAuth.ModifiedDate;
                if (authDetails.CreatedDate == default(DateTime))
                    authDetails.CreatedDate = userAuth.ModifiedDate;

                session.Store(authDetails);
                return authDetails;
            });
        }

        public IUserAuth GetUserAuth(IAuthSession authSession, IAuthTokens tokens)
        {
            if (!authSession.UserAuthId.IsNullOrEmpty())
            {
                var userAuth = GetUserAuth(authSession.UserAuthId);
                if (userAuth != null)
                    return userAuth;
            }
            if (!authSession.UserAuthName.IsNullOrEmpty())
            {
                var userAuth = GetUserAuthByUserName(authSession.UserAuthName);
                if (userAuth != null)
                    return userAuth;
            }

            if (tokens == null || tokens.Provider.IsNullOrEmpty() || tokens.UserId.IsNullOrEmpty())
                return null;

            return Execute(session =>
            {
                var oAuthProvider =
                    session.Query<TUserAuthDetails>()
                        .FirstOrDefault(q => q.Provider == tokens.Provider && q.UserId == tokens.UserId);

                if (oAuthProvider != null)
                    return session.Load<TUserAuth>(oAuthProvider.UserAuthId);
                return null;
            });
        }

        public IUserAuth GetUserAuthByUserName(string userNameOrEmail)
        {
            if (userNameOrEmail == null)
                return null;
            return Execute(session => GetUserAuthByUserName(session, userNameOrEmail));
        }

        public TUserAuth GetUserAuthByUserName(IDocumentOperations session, string userNameOrEmail)
        {
            var isEmail = userNameOrEmail.Contains("@");
            return isEmail
                ? session.Query<TUserAuth>()
                    .SingleOrDefault(x => x.Email.Equals(userNameOrEmail, StringComparison.CurrentCultureIgnoreCase))
                : session
                    .Query<TUserAuth>()
                    .SingleOrDefault(x => x.UserName.Equals(userNameOrEmail, StringComparison.CurrentCultureIgnoreCase));
        }

        public void SaveUserAuth(IUserAuth userAuth)
        {
            if (userAuth == null)
                throw new ArgumentNullException(nameof(userAuth));

            Execute(session =>
            {
                SaveUserAuth(session, userAuth);
            });
        }

        private void SaveUserAuth(IDocumentOperations session, IUserAuth userAuth)
        {
            userAuth.ModifiedDate = DateTime.UtcNow;
            if (userAuth.CreatedDate == default(DateTime))
                userAuth.CreatedDate = userAuth.ModifiedDate;

            session.Store((TUserAuth) userAuth);
        }

        public bool TryAuthenticate(string userName, string password, out IUserAuth userAuth)
        {
            userAuth = GetUserAuthByUserName(userName);
            if (userAuth == null)
                return false;

            if (userAuth.VerifyPassword(password, out var needsRehash))
            {
                this.RecordSuccessfulLogin(userAuth, needsRehash, password);
                return true;
            }

            this.RecordInvalidLoginAttempt(userAuth);

            userAuth = null;
            return false;
        }

        public bool TryAuthenticate(Dictionary<string, string> digestHeaders, string privateKey, int nonceTimeOut,
            string sequence,
            out IUserAuth userAuth)
        {
            userAuth = GetUserAuthByUserName(digestHeaders["username"]);
            if (userAuth == null)
                return false;

            if (userAuth.VerifyDigestAuth(digestHeaders, privateKey, nonceTimeOut, sequence))
            {
                this.RecordSuccessfulLogin(userAuth);
                return true;
            }

            this.RecordInvalidLoginAttempt(userAuth);

            userAuth = null;
            return false;
        }

        protected virtual void AssertNoExistingUser(IDocumentOperations session, IUserAuth newUser,
            IUserAuth exceptForExistingUser = null)
        {
            if (newUser.UserName != null)
            {
                var existingUser = GetUserAuthByUserName(session, newUser.UserName);
                if (existingUser != null
                    && (exceptForExistingUser == null || existingUser.Id != exceptForExistingUser.Id))
                    throw new ArgumentException(ErrorMessages.UserAlreadyExistsFmt.LocalizeFmt(newUser.UserName.SafeInput()));
            }
            if (newUser.Email != null)
            {
                var existingUser = GetUserAuthByUserName(session, newUser.Email);
                if (existingUser != null
                    && (exceptForExistingUser == null || existingUser.Id != exceptForExistingUser.Id))
                    throw new ArgumentException(ErrorMessages.EmailAlreadyExistsFmt.LocalizeFmt(newUser.Email.SafeInput()));
            }
        }

        public IUserAuth CreateUserAuth(IUserAuth newUser, string passwordHash, string authDigest, string salt)
        {
            newUser.ValidateNewUser();

            return Execute(session =>
            {
                AssertNoExistingUser(session, newUser);

                newUser.PasswordHash = passwordHash;
                newUser.DigestHa1Hash = authDigest;
                newUser.Salt = salt;

                newUser.CreatedDate = DateTime.UtcNow;
                newUser.ModifiedDate = newUser.CreatedDate;

                session.Store((TUserAuth)newUser);

                newUser = session.Load<TUserAuth>(newUser.Id);
                return newUser;
            });
        }

        public IUserAuth CreateUserAuth(IUserAuth newUser, string password)
        {
            newUser.ValidateNewUser(password);
            newUser.PopulatePasswordHashes(password);
            return CreateUserAuth(newUser, newUser.PasswordHash, newUser.DigestHa1Hash, newUser.Salt);
        }

        public IUserAuth UpdateUserAuth(IUserAuth existingUser, IUserAuth newUser)
        {
            newUser.ValidateNewUser();

            return Execute(session =>
            {
                AssertNoExistingUser(session, newUser, existingUser);

                var userCopy = new
                {
                    existingUser.Id,
                    existingUser.PasswordHash,
                    existingUser.Salt,
                    existingUser.DigestHa1Hash,
                    existingUser.CreatedDate,
                };

                // populate properties from newUser
                existingUser.PopulateWith(newUser);

                // restore these original props
                existingUser.Id = userCopy.Id;
                existingUser.PasswordHash ??= userCopy.PasswordHash;
                existingUser.Salt ??= userCopy.Salt;
                existingUser.DigestHa1Hash = userCopy.DigestHa1Hash;
                existingUser.CreatedDate = userCopy.CreatedDate;
                existingUser.ModifiedDate = DateTime.UtcNow;

                session.Store((TUserAuth) existingUser);

                return existingUser;
            });
        }

        public IUserAuth UpdateUserAuth(IUserAuth existingUser, IUserAuth newUser, string password)
        {
            newUser.ValidateNewUser(password);

            return Execute(session =>
            {
                AssertNoExistingUser(session, newUser, existingUser);

                newUser.Id = existingUser.Id;
                newUser.PopulatePasswordHashes(password, existingUser);
                newUser.CreatedDate = existingUser.CreatedDate;
                newUser.ModifiedDate = DateTime.UtcNow;

                session.Store((TUserAuth) newUser);

                return newUser;
            });
        }

        public void DeleteUserAuth(string userAuthId)
        {
            Execute(session =>
            {
                var userId = int.Parse(userAuthId);

                session.Delete<TUserAuth>(userId);
<<<<<<< HEAD
                session.DeleteWhere<TUserAuthDetails>(x => x.UserAuthId == userId);
=======

                var userAuthDetails = session.Query<TUserAuthDetails>().Where(x => x.UserAuthId == userId).ToList();
                userAuthDetails.ForEach(userAuthDetail => session.Delete<TUserAuthDetails>(userAuthDetail));
                
                session.SaveChanges();
>>>>>>> 4af768fd
            });
        }

        public ICollection<string> GetRoles(string userAuthId)
        {
            var userAuth = GetUserAuth(userAuthId);
            return userAuth?.Roles;
        }

        public ICollection<string> GetPermissions(string userAuthId)
        {
            var userAuth = GetUserAuth(userAuthId);
            return userAuth?.Permissions;
        }

        public void GetRolesAndPermissions(string userAuthId, out ICollection<string> roles, out ICollection<string> permissions)
        {
            roles = GetRoles(userAuthId);
            permissions = GetPermissions(userAuthId);
        }

        public bool HasRole(string userAuthId, string role)
        {
            var userId = userAuthId.ToInt();
            return Execute(session =>
            {
                return session.Query<TUserAuth>().Any(x => x.Roles.Contains(role) && x.Id == userId);
            });
        }

        public bool HasPermission(string userAuthId, string permission)
        {
            var userId = userAuthId.ToInt();
            return Execute(session =>
            {
                return session.Query<TUserAuth>().Any(x => x.Permissions.Contains(permission) && x.Id == userId);
            });
        }

        public void AssignRoles(string userAuthId, ICollection<string> roles = null,
            ICollection<string> permissions = null)
        {
            Execute(session =>
            {
                var user = session.Load<TUserAuth>(userAuthId.ToInt());
                if (user == null)
                    return;

                var missingRoles = roles?.Where(role => !user.Roles.Contains(role)).ToArray();
                if (missingRoles?.Any() == true)
                    user.Roles.AddRange(missingRoles);

                var missingPermissins =
                    permissions?.Where(permission => !user.Permissions.Contains(permission)).ToArray();
                if (missingPermissins?.Any() == true)
                    user.Permissions.AddRange(missingPermissins);

                SaveUserAuth(session, user);
            });
        }

        public void UnAssignRoles(string userAuthId, ICollection<string> roles = null,
            ICollection<string> permissions = null)
        {
            Execute(session =>
            {
                var user = session.Load<TUserAuth>(userAuthId.ToInt());
                if (user == null)
                    return;

                roles.Each(role => user.Roles.Remove(role));
                permissions.Each(permission => user.Permissions.Remove(permission));

                SaveUserAuth(session, user);
            });
        }

        public void InitApiKeySchema()
        {
            // empty on purpose. This should be done by an extension method when initializing Marten store
        }

        public bool ApiKeyExists(string apiKey)
        {
            return Execute(session => session.Load<ApiKey>(apiKey) != null);
        }

        public ApiKey GetApiKey(string apiKey)
        {
            return Execute(session => session.Load<ApiKey>(apiKey));
        }

        public List<ApiKey> GetUserApiKeys(string userId)
        {
            return Execute(session => session.Query<ApiKey>().Where(x => x.UserAuthId == userId).ToList());
        }

        public void StoreAll(IEnumerable<ApiKey> apiKeys)
        {
            Execute(session =>
            {
                foreach (var key in apiKeys)
                {
                    session.Store(key);
                }
            });
        }
    }
}<|MERGE_RESOLUTION|>--- conflicted
+++ resolved
@@ -392,15 +392,7 @@
                 var userId = int.Parse(userAuthId);
 
                 session.Delete<TUserAuth>(userId);
-<<<<<<< HEAD
                 session.DeleteWhere<TUserAuthDetails>(x => x.UserAuthId == userId);
-=======
-
-                var userAuthDetails = session.Query<TUserAuthDetails>().Where(x => x.UserAuthId == userId).ToList();
-                userAuthDetails.ForEach(userAuthDetail => session.Delete<TUserAuthDetails>(userAuthDetail));
-                
-                session.SaveChanges();
->>>>>>> 4af768fd
             });
         }
 
